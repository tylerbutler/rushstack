// Copyright (c) Microsoft Corporation. All rights reserved. Licensed under the MIT license.
// See LICENSE in the project root for license information.

import * as ts from 'typescript';
import { InternalError } from '@rushstack/node-core-library';

import { TypeScriptHelpers } from './TypeScriptHelpers';
import { AstSymbol } from './AstSymbol';
import { AstImport, IAstImportOptions, AstImportKind } from './AstImport';
import { AstModule, AstModuleExportInfo } from './AstModule';
import { TypeScriptInternals } from './TypeScriptInternals';
import { SourceFileLocationFormatter } from './SourceFileLocationFormatter';
import { IFetchAstSymbolOptions } from './AstSymbolTable';
import { AstEntity } from './AstEntity';
import { AstImportAsModule } from './AstImportAsModule';

/**
 * Exposes the minimal APIs from AstSymbolTable that are needed by ExportAnalyzer.
 *
 * In particular, we want ExportAnalyzer to be able to call AstSymbolTable._fetchAstSymbol() even though it
 * is a very private API that should not be exposed to any other components.
 */
export interface IAstSymbolTable {
  fetchAstSymbol(options: IFetchAstSymbolOptions): AstSymbol | undefined;

  analyze(astEntity: AstEntity): void;
}

/**
 * Used with ExportAnalyzer.fetchAstModuleBySourceFile() to provide contextual information about how the source file
 * was imported.
 */
interface IAstModuleReference {
  /**
   * For example, if we are following a statement like `import { X } from 'some-package'`, this will be the
   * string `"some-package"`.
   */
  moduleSpecifier: string;

  /**
   * For example, if we are following a statement like `import { X } from 'some-package'`, this will be the
   * symbol for `X`.
   */
  moduleSpecifierSymbol: ts.Symbol;
}

/**
 * The ExportAnalyzer is an internal part of AstSymbolTable that has been moved out into its own source file
 * because it is a complex and mostly self-contained algorithm.
 *
 * Its job is to build up AstModule objects by crawling import statements to discover where declarations come from.
 * This is conceptually the same as the compiler's own TypeChecker.getExportsOfModule(), except that when
 * ExportAnalyzer encounters a declaration that was imported from an external package, it remembers how it was imported
 * (i.e. the AstImport object).  Today the compiler API does not expose this information, which is crucial for
 * generating .d.ts rollups.
 */
export class ExportAnalyzer {
  // Captures "@a/b" or "d" from these examples:
  //   @a/b
  //   @a/b/c
  //   d
  //   d/
  //   d/e
  private static _modulePathRegExp: RegExp = /^((?:@[^@\/\s]+\/)?[^@\/\s]+)(?:.*)$/;

  private readonly _program: ts.Program;
  private readonly _typeChecker: ts.TypeChecker;
  private readonly _bundledPackageNames: ReadonlySet<string>;
  private readonly _astSymbolTable: IAstSymbolTable;

  private readonly _astModulesByModuleSymbol: Map<ts.Symbol, AstModule> = new Map<ts.Symbol, AstModule>();

  // Used with isImportableAmbientSourceFile()
  private readonly _importableAmbientSourceFiles: Set<ts.SourceFile> = new Set<ts.SourceFile>();

  private readonly _astImportsByKey: Map<string, AstImport> = new Map<string, AstImport>();
  private readonly _astImportAsModuleByModule: Map<AstModule, AstImportAsModule> = new Map<
    AstModule,
    AstImportAsModule
  >();

  public constructor(
    program: ts.Program,
    typeChecker: ts.TypeChecker,
    bundledPackageNames: ReadonlySet<string>,
    astSymbolTable: IAstSymbolTable
  ) {
    this._program = program;
    this._typeChecker = typeChecker;
    this._bundledPackageNames = bundledPackageNames;
    this._astSymbolTable = astSymbolTable;
  }

  /**
   * For a given source file, this analyzes all of its exports and produces an AstModule object.
   *
   * @param moduleReference - contextual information about the import statement that took us to this source file.
   * or `undefined` if this source file is the initial entry point
   */
  public fetchAstModuleFromSourceFile(
    sourceFile: ts.SourceFile,
    moduleReference: IAstModuleReference | undefined
  ): AstModule {
    const moduleSymbol: ts.Symbol = this._getModuleSymbolFromSourceFile(sourceFile, moduleReference);

    // Don't traverse into a module that we already processed before:
    // The compiler allows m1 to have "export * from 'm2'" and "export * from 'm3'",
    // even if m2 and m3 both have "export * from 'm4'".
    let astModule: AstModule | undefined = this._astModulesByModuleSymbol.get(moduleSymbol);
    if (!astModule) {
      // (If moduleReference === undefined, then this is the entry point of the local project being analyzed.)
      let externalModulePath: string | undefined = undefined;
      if (moduleReference !== undefined) {
        // Match:       "@microsoft/sp-lodash-subset" or "lodash/has"
        // but ignore:  "../folder/LocalFile"
        if (this._isExternalModulePath(moduleReference.moduleSpecifier)) {
          externalModulePath = moduleReference.moduleSpecifier;
        }
      }

      astModule = new AstModule({ sourceFile, moduleSymbol, externalModulePath });

      this._astModulesByModuleSymbol.set(moduleSymbol, astModule);

      if (astModule.isExternal) {
        // It's an external package, so do the special simplified analysis that doesn't crawl into referenced modules
        for (const exportedSymbol of this._typeChecker.getExportsOfModule(moduleSymbol)) {
          if (externalModulePath === undefined) {
            throw new InternalError(
              'Failed assertion: externalModulePath=undefined but astModule.isExternal=true'
            );
          }

          const followedSymbol: ts.Symbol = TypeScriptHelpers.followAliases(
            exportedSymbol,
            this._typeChecker
          );

          // Ignore virtual symbols that don't have any declarations
          if (TypeScriptHelpers.hasAnyDeclarations(followedSymbol)) {
            const astSymbol: AstSymbol | undefined = this._astSymbolTable.fetchAstSymbol({
              followedSymbol: followedSymbol,
              isExternal: astModule.isExternal,
              includeNominalAnalysis: true,
              addIfMissing: true
            });

            if (!astSymbol) {
              throw new Error(
                `Unsupported export ${JSON.stringify(exportedSymbol.name)}:\n` +
                  SourceFileLocationFormatter.formatDeclaration(followedSymbol.declarations[0])
              );
            }

            astModule.cachedExportedEntities.set(exportedSymbol.name, astSymbol);
          }
        }
      } else {
        // The module is part of the local project, so do the full analysis

        if (moduleSymbol.exports) {
          // The "export * from 'module-name';" declarations are all attached to a single virtual symbol
          // whose name is InternalSymbolName.ExportStar
          const exportStarSymbol: ts.Symbol | undefined = moduleSymbol.exports.get(
            ts.InternalSymbolName.ExportStar
          );
          if (exportStarSymbol) {
            for (const exportStarDeclaration of exportStarSymbol.getDeclarations() || []) {
              if (ts.isExportDeclaration(exportStarDeclaration)) {
                const starExportedModule: AstModule | undefined = this._fetchSpecifierAstModule(
                  exportStarDeclaration,
                  exportStarSymbol
                );

                if (starExportedModule !== undefined) {
                  astModule.starExportedModules.add(starExportedModule);
                }
              } else {
                // Ignore ExportDeclaration nodes that don't match the expected pattern
                // TODO: Should we report a warning?
              }
            }
          }
        }
      }
    }

    return astModule;
  }

  /**
   * Retrieves the symbol for the module corresponding to the ts.SourceFile that is being imported/exported.
   *
   * @remarks
   * The `module` keyword can be used to declare multiple TypeScript modules inside a single source file.
   * (This is a deprecated construct and mainly used for typings such as `@types/node`.)  In this situation,
   * `moduleReference` helps us to fish out the correct module symbol.
   */
  private _getModuleSymbolFromSourceFile(
    sourceFile: ts.SourceFile,
    moduleReference: IAstModuleReference | undefined
  ): ts.Symbol {
    const moduleSymbol: ts.Symbol | undefined = TypeScriptInternals.tryGetSymbolForDeclaration(
      sourceFile,
      this._typeChecker
    );
    if (moduleSymbol !== undefined) {
      // This is the normal case.  The SourceFile acts is a module and has a symbol.
      return moduleSymbol;
    }

    if (moduleReference !== undefined) {
      // But there is also an elaborate case where the source file contains one or more "module" declarations,
      // and our moduleReference took us to one of those.

      // eslint-disable-next-line no-bitwise
      if ((moduleReference.moduleSpecifierSymbol.flags & ts.SymbolFlags.Alias) !== 0) {
        // Follow the import/export declaration to one hop the exported item inside the target module
        let followedSymbol: ts.Symbol | undefined = TypeScriptInternals.getImmediateAliasedSymbol(
          moduleReference.moduleSpecifierSymbol,
          this._typeChecker
        );

        if (followedSymbol === undefined) {
          // This is a workaround for a compiler bug where getImmediateAliasedSymbol() sometimes returns undefined
          followedSymbol = this._typeChecker.getAliasedSymbol(moduleReference.moduleSpecifierSymbol);
        }

        if (followedSymbol !== undefined && followedSymbol !== moduleReference.moduleSpecifierSymbol) {
          // The parent of the exported symbol will be the module that we're importing from
          const parent: ts.Symbol | undefined = TypeScriptInternals.getSymbolParent(followedSymbol);
          if (parent !== undefined) {
            // Make sure the thing we found is a module
            // eslint-disable-next-line no-bitwise
            if ((parent.flags & ts.SymbolFlags.ValueModule) !== 0) {
              // Record that that this is an ambient module that can also be imported from
              this._importableAmbientSourceFiles.add(sourceFile);
              return parent;
            }
          }
        }
      }
    }

    throw new InternalError('Unable to determine module for: ' + sourceFile.fileName);
  }

  /**
   * Implementation of {@link AstSymbolTable.fetchAstModuleExportInfo}.
   */
  public fetchAstModuleExportInfo(entryPointAstModule: AstModule): AstModuleExportInfo {
    if (entryPointAstModule.isExternal) {
      throw new Error('fetchAstModuleExportInfo() is not supported for external modules');
    }

    if (entryPointAstModule.astModuleExportInfo === undefined) {
      const astModuleExportInfo: AstModuleExportInfo = new AstModuleExportInfo();

      this._collectAllExportsRecursive(astModuleExportInfo, entryPointAstModule, new Set<AstModule>());

      entryPointAstModule.astModuleExportInfo = astModuleExportInfo;
    }
    return entryPointAstModule.astModuleExportInfo;
  }

  /**
   * Returns true if the module specifier refers to an external package.  Ignores packages listed in the
   * "bundledPackages" setting from the api-extractor.json config file.
   *
   * @remarks
   * Examples:
   *
   * - NO:  `./file1`
   * - YES: `library1/path/path`
   * - YES: `@my-scope/my-package`
   */
  private _isExternalModulePath(moduleSpecifier: string): boolean {
    if (ts.isExternalModuleNameRelative(moduleSpecifier)) {
      return false;
    }

    const match: RegExpExecArray | null = ExportAnalyzer._modulePathRegExp.exec(moduleSpecifier);
    if (match) {
      // Extract "@my-scope/my-package" from "@my-scope/my-package/path/module"
      const packageName: string = match[1];
      if (this._bundledPackageNames.has(packageName)) {
        return false;
      }
    }

    return true;
  }

  /**
   * Returns true if when we analyzed sourceFile, we found that it contains an "export=" statement that allows
   * it to behave /either/ as an ambient module /or/ as a regular importable module.  In this case,
   * `AstSymbolTable._fetchAstSymbol()` will analyze its symbols even though `TypeScriptHelpers.isAmbient()`
   * returns true.
   */
  public isImportableAmbientSourceFile(sourceFile: ts.SourceFile): boolean {
    return this._importableAmbientSourceFiles.has(sourceFile);
  }

  private _collectAllExportsRecursive(
    astModuleExportInfo: AstModuleExportInfo,
    astModule: AstModule,
    visitedAstModules: Set<AstModule>
  ): void {
    if (visitedAstModules.has(astModule)) {
      return;
    }
    visitedAstModules.add(astModule);

    if (astModule.isExternal) {
      astModuleExportInfo.starExportedExternalModules.add(astModule);
    } else {
      // Fetch each of the explicit exports for this module
      if (astModule.moduleSymbol.exports) {
        astModule.moduleSymbol.exports.forEach((exportSymbol, exportName) => {
          switch (exportName) {
            case ts.InternalSymbolName.ExportStar:
            case ts.InternalSymbolName.ExportEquals:
              break;
            default:
              // Don't collect the "export default" symbol unless this is the entry point module
              if (exportName !== ts.InternalSymbolName.Default || visitedAstModules.size === 1) {
                if (!astModuleExportInfo.exportedLocalEntities.has(exportSymbol.name)) {
                  const astEntity: AstEntity = this._getExportOfAstModule(exportSymbol.name, astModule);

                  if (astEntity instanceof AstSymbol && !astEntity.isExternal) {
                    this._astSymbolTable.analyze(astEntity);
                  }

                  if (astEntity instanceof AstImportAsModule && !astEntity.astModule.isExternal) {
                    this._astSymbolTable.analyze(astEntity);
                  }

                  astModuleExportInfo.exportedLocalEntities.set(exportSymbol.name, astEntity);
                }
              }
              break;
          }
        });
      }

      for (const starExportedModule of astModule.starExportedModules) {
        this._collectAllExportsRecursive(astModuleExportInfo, starExportedModule, visitedAstModules);
      }
    }
  }

  /**
   * For a given symbol (which was encountered in the specified sourceFile), this fetches the AstEntity that it
   * refers to.  For example, if a particular interface describes the return value of a function, this API can help
   * us determine a TSDoc declaration reference for that symbol (if the symbol is exported).
   */
  public fetchReferencedAstEntity(
    symbol: ts.Symbol,
    referringModuleIsExternal: boolean
  ): AstEntity | undefined {
    let current: ts.Symbol = symbol;

    if (referringModuleIsExternal) {
      current = TypeScriptHelpers.followAliases(symbol, this._typeChecker);
    } else {
      for (;;) {
        // Is this symbol an import/export that we need to follow to find the real declaration?
        for (const declaration of current.declarations || []) {
          let matchedAstEntity: AstEntity | undefined;
          matchedAstEntity = this._tryMatchExportDeclaration(declaration, current);
          if (matchedAstEntity !== undefined) {
            return matchedAstEntity;
          }
          matchedAstEntity = this._tryMatchImportDeclaration(declaration, current);
          if (matchedAstEntity !== undefined) {
            return matchedAstEntity;
          }
        }

        if (!(current.flags & ts.SymbolFlags.Alias)) {
          // eslint-disable-line no-bitwise
          break;
        }

        const currentAlias: ts.Symbol = TypeScriptInternals.getImmediateAliasedSymbol(
          current,
          this._typeChecker
        );
        // Stop if we reach the end of the chain
        if (!currentAlias || currentAlias === current) {
          break;
        }

        current = currentAlias;
      }
    }

    // Otherwise, assume it is a normal declaration
    const astSymbol: AstSymbol | undefined = this._astSymbolTable.fetchAstSymbol({
      followedSymbol: current,
      isExternal: referringModuleIsExternal,
      includeNominalAnalysis: false,
      addIfMissing: true
    });

    return astSymbol;
  }

  private _tryMatchExportDeclaration(
    declaration: ts.Declaration,
    declarationSymbol: ts.Symbol
  ): AstEntity | undefined {
    const exportDeclaration: ts.ExportDeclaration | undefined = TypeScriptHelpers.findFirstParent<
      ts.ExportDeclaration
    >(declaration, ts.SyntaxKind.ExportDeclaration);

    if (exportDeclaration) {
      let exportName: string | undefined = undefined;

      if (declaration.kind === ts.SyntaxKind.ExportSpecifier) {
        // EXAMPLE:
        // "export { A } from './file-a';"
        //
        // ExportDeclaration:
        //   ExportKeyword:  pre=[export] sep=[ ]
        //   NamedExports:
        //     FirstPunctuation:  pre=[{] sep=[ ]
        //     SyntaxList:
        //       ExportSpecifier:  <------------- declaration
        //         Identifier:  pre=[A] sep=[ ]
        //     CloseBraceToken:  pre=[}] sep=[ ]
        //   FromKeyword:  pre=[from] sep=[ ]
        //   StringLiteral:  pre=['./file-a']
        //   SemicolonToken:  pre=[;]

        // Example: " ExportName as RenamedName"
        const exportSpecifier: ts.ExportSpecifier = declaration as ts.ExportSpecifier;
        exportName = (exportSpecifier.propertyName || exportSpecifier.name).getText().trim();
      } else {
        throw new InternalError(
          `Unimplemented export declaration kind: ${declaration.getText()}\n` +
            SourceFileLocationFormatter.formatDeclaration(declaration)
        );
      }

      // Ignore "export { A }" without a module specifier
      if (exportDeclaration.moduleSpecifier) {
        const externalModulePath: string | undefined = this._tryGetExternalModulePath(
          exportDeclaration,
          declarationSymbol
        );

        if (externalModulePath !== undefined) {
          return this._fetchAstImport(declarationSymbol, {
            importKind: AstImportKind.NamedImport,
            modulePath: externalModulePath,
            exportName: exportName,
            isTypeOnly: false
          });
        }

        return this._getExportOfSpecifierAstModule(exportName, exportDeclaration, declarationSymbol);
      }
    }

    return undefined;
  }

  private _tryMatchImportDeclaration(
    declaration: ts.Declaration,
    declarationSymbol: ts.Symbol
  ): AstEntity | undefined {
    const importDeclaration: ts.ImportDeclaration | undefined = TypeScriptHelpers.findFirstParent<
      ts.ImportDeclaration
    >(declaration, ts.SyntaxKind.ImportDeclaration);

    if (importDeclaration) {
      const externalModulePath: string | undefined = this._tryGetExternalModulePath(
        importDeclaration,
        declarationSymbol
      );

      if (declaration.kind === ts.SyntaxKind.NamespaceImport) {
        // EXAMPLE:
        // "import * as theLib from 'the-lib';"
        //
        // ImportDeclaration:
        //   ImportKeyword:  pre=[import] sep=[ ]
        //   ImportClause:
        //     NamespaceImport:  <------------- declaration
        //       AsteriskToken:  pre=[*] sep=[ ]
        //       AsKeyword:  pre=[as] sep=[ ]
        //       Identifier:  pre=[theLib] sep=[ ]
        //   FromKeyword:  pre=[from] sep=[ ]
        //   StringLiteral:  pre=['the-lib']
        //   SemicolonToken:  pre=[;]

        if (externalModulePath === undefined) {
<<<<<<< HEAD
          const astModule: AstModule = this._fetchSpecifierAstModule(importDeclaration, declarationSymbol);
          let importAsModule: AstImportAsModule | undefined = this._astImportAsModuleByModule.get(astModule);
          if (importAsModule === undefined) {
            importAsModule = new AstImportAsModule({
              exportName: declarationSymbol.name,
              astModule: astModule
            });
            this._astImportAsModuleByModule.set(astModule, importAsModule);
          }
          return importAsModule;
=======
          // The implementation here only works when importing from an external module.
          // The full solution is tracked by: https://github.com/microsoft/rushstack/issues/1029
          throw new Error(
            '"import * as ___ from ___;" is not supported yet for local files.\n' +
              SourceFileLocationFormatter.formatDeclaration(importDeclaration)
          );
>>>>>>> e97b2d82
        }

        // Here importSymbol=undefined because {@inheritDoc} and such are not going to work correctly for
        // a package or source file.
        return this._fetchAstImport(undefined, {
          importKind: AstImportKind.StarImport,
          exportName: declarationSymbol.name,
          modulePath: externalModulePath,
          isTypeOnly: ExportAnalyzer._getIsTypeOnly(importDeclaration)
        });
      }

      if (declaration.kind === ts.SyntaxKind.ImportSpecifier) {
        // EXAMPLE:
        // "import { A, B } from 'the-lib';"
        //
        // ImportDeclaration:
        //   ImportKeyword:  pre=[import] sep=[ ]
        //   ImportClause:
        //     NamedImports:
        //       FirstPunctuation:  pre=[{] sep=[ ]
        //       SyntaxList:
        //         ImportSpecifier:  <------------- declaration
        //           Identifier:  pre=[A]
        //         CommaToken:  pre=[,] sep=[ ]
        //         ImportSpecifier:
        //           Identifier:  pre=[B] sep=[ ]
        //       CloseBraceToken:  pre=[}] sep=[ ]
        //   FromKeyword:  pre=[from] sep=[ ]
        //   StringLiteral:  pre=['the-lib']
        //   SemicolonToken:  pre=[;]

        // Example: " ExportName as RenamedName"
        const importSpecifier: ts.ImportSpecifier = declaration as ts.ImportSpecifier;
        const exportName: string = (importSpecifier.propertyName || importSpecifier.name).getText().trim();

        if (externalModulePath !== undefined) {
          return this._fetchAstImport(declarationSymbol, {
            importKind: AstImportKind.NamedImport,
            modulePath: externalModulePath,
            exportName: exportName,
            isTypeOnly: ExportAnalyzer._getIsTypeOnly(importDeclaration)
          });
        }

        return this._getExportOfSpecifierAstModule(exportName, importDeclaration, declarationSymbol);
      } else if (declaration.kind === ts.SyntaxKind.ImportClause) {
        // EXAMPLE:
        // "import A, { B } from './A';"
        //
        // ImportDeclaration:
        //   ImportKeyword:  pre=[import] sep=[ ]
        //   ImportClause:  <------------- declaration (referring to A)
        //     Identifier:  pre=[A]
        //     CommaToken:  pre=[,] sep=[ ]
        //     NamedImports:
        //       FirstPunctuation:  pre=[{] sep=[ ]
        //       SyntaxList:
        //         ImportSpecifier:
        //           Identifier:  pre=[B] sep=[ ]
        //       CloseBraceToken:  pre=[}] sep=[ ]
        //   FromKeyword:  pre=[from] sep=[ ]
        //   StringLiteral:  pre=['./A']
        //   SemicolonToken:  pre=[;]

        const importClause: ts.ImportClause = declaration as ts.ImportClause;
        const exportName: string = importClause.name
          ? importClause.name.getText().trim()
          : ts.InternalSymbolName.Default;

        if (externalModulePath !== undefined) {
          return this._fetchAstImport(declarationSymbol, {
            importKind: AstImportKind.DefaultImport,
            modulePath: externalModulePath,
            exportName,
            isTypeOnly: ExportAnalyzer._getIsTypeOnly(importDeclaration)
          });
        }

        return this._getExportOfSpecifierAstModule(
          ts.InternalSymbolName.Default,
          importDeclaration,
          declarationSymbol
        );
      } else {
        throw new InternalError(
          `Unimplemented import declaration kind: ${declaration.getText()}\n` +
            SourceFileLocationFormatter.formatDeclaration(declaration)
        );
      }
    }

    if (ts.isImportEqualsDeclaration(declaration)) {
      // EXAMPLE:
      // import myLib = require('my-lib');
      //
      // ImportEqualsDeclaration:
      //   ImportKeyword:  pre=[import] sep=[ ]
      //   Identifier:  pre=[myLib] sep=[ ]
      //   FirstAssignment:  pre=[=] sep=[ ]
      //   ExternalModuleReference:
      //     RequireKeyword:  pre=[require]
      //     OpenParenToken:  pre=[(]
      //     StringLiteral:  pre=['my-lib']
      //     CloseParenToken:  pre=[)]
      //   SemicolonToken:  pre=[;]
      if (ts.isExternalModuleReference(declaration.moduleReference)) {
        if (ts.isStringLiteralLike(declaration.moduleReference.expression)) {
          const variableName: string = TypeScriptInternals.getTextOfIdentifierOrLiteral(declaration.name);
          const externalModuleName: string = TypeScriptInternals.getTextOfIdentifierOrLiteral(
            declaration.moduleReference.expression
          );

          return this._fetchAstImport(declarationSymbol, {
            importKind: AstImportKind.EqualsImport,
            modulePath: externalModuleName,
            exportName: variableName,
            isTypeOnly: false
          });
        }
      }
    }

    const importTypeNode: ts.Node | undefined = TypeScriptHelpers.findFirstChildNode(
      declaration,
      ts.SyntaxKind.ImportType
    );
    if (importTypeNode) {
      throw new Error(
        'The expression contains an import() type, which is not yet supported by API Extractor:\n' +
          SourceFileLocationFormatter.formatDeclaration(importTypeNode)
      );
    }

    return undefined;
  }

  private static _getIsTypeOnly(importDeclaration: ts.ImportDeclaration): boolean {
    if (importDeclaration.importClause) {
      return !!importDeclaration.importClause.isTypeOnly;
    }
    return false;
  }

  private _getExportOfSpecifierAstModule(
    exportName: string,
    importOrExportDeclaration: ts.ImportDeclaration | ts.ExportDeclaration,
    exportSymbol: ts.Symbol
  ): AstEntity {
    const specifierAstModule: AstModule = this._fetchSpecifierAstModule(
      importOrExportDeclaration,
      exportSymbol
    );
    const astEntity: AstEntity = this._getExportOfAstModule(exportName, specifierAstModule);
    return astEntity;
  }

  private _getExportOfAstModule(exportName: string, astModule: AstModule): AstEntity {
    const visitedAstModules: Set<AstModule> = new Set<AstModule>();
    const astEntity: AstEntity | undefined = this._tryGetExportOfAstModule(
      exportName,
      astModule,
      visitedAstModules
    );
    if (astEntity === undefined) {
      throw new InternalError(
        `Unable to analyze the export ${JSON.stringify(exportName)} in\n` + astModule.sourceFile.fileName
      );
    }
    return astEntity;
  }

  /**
   * Implementation of {@link AstSymbolTable.tryGetExportOfAstModule}.
   */
  public tryGetExportOfAstModule(exportName: string, astModule: AstModule): AstEntity | undefined {
    const visitedAstModules: Set<AstModule> = new Set<AstModule>();
    return this._tryGetExportOfAstModule(exportName, astModule, visitedAstModules);
  }

  private _tryGetExportOfAstModule(
    exportName: string,
    astModule: AstModule,
    visitedAstModules: Set<AstModule>
  ): AstEntity | undefined {
    if (visitedAstModules.has(astModule)) {
      return undefined;
    }
    visitedAstModules.add(astModule);

    let astEntity: AstEntity | undefined = astModule.cachedExportedEntities.get(exportName);
    if (astEntity !== undefined) {
      return astEntity;
    }

    // Try the explicit exports
    const escapedExportName: ts.__String = ts.escapeLeadingUnderscores(exportName);
    if (astModule.moduleSymbol.exports) {
      const exportSymbol: ts.Symbol | undefined = astModule.moduleSymbol.exports.get(escapedExportName);
      if (exportSymbol) {
        astEntity = this.fetchReferencedAstEntity(exportSymbol, astModule.isExternal);

        if (astEntity !== undefined) {
          astModule.cachedExportedEntities.set(exportName, astEntity); // cache for next time
          return astEntity;
        }
      }
    }

    // Try each of the star imports
    for (const starExportedModule of astModule.starExportedModules) {
      astEntity = this._tryGetExportOfAstModule(exportName, starExportedModule, visitedAstModules);

      if (astEntity !== undefined) {
        if (starExportedModule.externalModulePath !== undefined) {
          // This entity was obtained from an external module, so return an AstImport instead
          const astSymbol: AstSymbol = astEntity as AstSymbol;
          return this._fetchAstImport(astSymbol.followedSymbol, {
            importKind: AstImportKind.NamedImport,
            modulePath: starExportedModule.externalModulePath,
            exportName: exportName,
            isTypeOnly: false
          });
        }

        return astEntity;
      }
    }

    return undefined;
  }

  private _tryGetExternalModulePath(
    importOrExportDeclaration: ts.ImportDeclaration | ts.ExportDeclaration,
    exportSymbol: ts.Symbol
  ): string | undefined {
    // The name of the module, which could be like "./SomeLocalFile' or like 'external-package/entry/point'
    const moduleSpecifier: string | undefined = TypeScriptHelpers.getModuleSpecifier(
      importOrExportDeclaration
    );
    if (!moduleSpecifier) {
      throw new InternalError(
        'Unable to parse module specifier\n' +
          SourceFileLocationFormatter.formatDeclaration(importOrExportDeclaration)
      );
    }

    // Match:       "@microsoft/sp-lodash-subset" or "lodash/has"
    // but ignore:  "../folder/LocalFile"
    if (this._isExternalModulePath(moduleSpecifier)) {
      return moduleSpecifier;
    }

    return undefined;
  }

  /**
   * Given an ImportDeclaration of the form `export { X } from "___";`, this interprets the module specifier (`"___"`)
   * and fetches the corresponding AstModule object.
   */
  private _fetchSpecifierAstModule(
    importOrExportDeclaration: ts.ImportDeclaration | ts.ExportDeclaration,
    exportSymbol: ts.Symbol
  ): AstModule {
    // The name of the module, which could be like "./SomeLocalFile' or like 'external-package/entry/point'
    const moduleSpecifier: string | undefined = TypeScriptHelpers.getModuleSpecifier(
      importOrExportDeclaration
    );
    if (!moduleSpecifier) {
      throw new InternalError(
        'Unable to parse module specifier\n' +
          SourceFileLocationFormatter.formatDeclaration(importOrExportDeclaration)
      );
    }

    const resolvedModule: ts.ResolvedModuleFull | undefined = TypeScriptInternals.getResolvedModule(
      importOrExportDeclaration.getSourceFile(),
      moduleSpecifier
    );

    if (resolvedModule === undefined) {
      // This should not happen, since getResolvedModule() specifically looks up names that the compiler
      // found in export declarations for this source file
      //
      // Encountered in https://github.com/microsoft/rushstack/issues/1914
      throw new InternalError(
        `getResolvedModule() could not resolve module name ${JSON.stringify(moduleSpecifier)}\n` +
          SourceFileLocationFormatter.formatDeclaration(importOrExportDeclaration)
      );
    }

    // Map the filename back to the corresponding SourceFile. This circuitous approach is needed because
    // we have no way to access the compiler's internal resolveExternalModuleName() function
    const moduleSourceFile: ts.SourceFile | undefined = this._program.getSourceFile(
      resolvedModule.resolvedFileName
    );
    if (!moduleSourceFile) {
      // This should not happen, since getResolvedModule() specifically looks up names that the compiler
      // found in export declarations for this source file
      throw new InternalError(
        `getSourceFile() failed to locate ${JSON.stringify(resolvedModule.resolvedFileName)}\n` +
          SourceFileLocationFormatter.formatDeclaration(importOrExportDeclaration)
      );
    }

    const moduleReference: IAstModuleReference = {
      moduleSpecifier: moduleSpecifier,
      moduleSpecifierSymbol: exportSymbol
    };
    const specifierAstModule: AstModule = this.fetchAstModuleFromSourceFile(
      moduleSourceFile,
      moduleReference
    );

    return specifierAstModule;
  }

  private _fetchAstImport(importSymbol: ts.Symbol | undefined, options: IAstImportOptions): AstImport {
    const key: string = AstImport.getKey(options);

    let astImport: AstImport | undefined = this._astImportsByKey.get(key);

    if (!astImport) {
      astImport = new AstImport(options);
      this._astImportsByKey.set(key, astImport);

      if (importSymbol) {
        const followedSymbol: ts.Symbol = TypeScriptHelpers.followAliases(importSymbol, this._typeChecker);

        astImport.astSymbol = this._astSymbolTable.fetchAstSymbol({
          followedSymbol: followedSymbol,
          isExternal: true,
          includeNominalAnalysis: false,
          addIfMissing: true
        });
      }
    } else {
      // If we encounter at least one import that does not use the type-only form,
      // then the .d.ts rollup will NOT use "import type".
      if (!options.isTypeOnly) {
        astImport.isTypeOnlyEverywhere = false;
      }
    }

    return astImport;
  }
}<|MERGE_RESOLUTION|>--- conflicted
+++ resolved
@@ -496,7 +496,6 @@
         //   SemicolonToken:  pre=[;]
 
         if (externalModulePath === undefined) {
-<<<<<<< HEAD
           const astModule: AstModule = this._fetchSpecifierAstModule(importDeclaration, declarationSymbol);
           let importAsModule: AstImportAsModule | undefined = this._astImportAsModuleByModule.get(astModule);
           if (importAsModule === undefined) {
@@ -507,14 +506,6 @@
             this._astImportAsModuleByModule.set(astModule, importAsModule);
           }
           return importAsModule;
-=======
-          // The implementation here only works when importing from an external module.
-          // The full solution is tracked by: https://github.com/microsoft/rushstack/issues/1029
-          throw new Error(
-            '"import * as ___ from ___;" is not supported yet for local files.\n' +
-              SourceFileLocationFormatter.formatDeclaration(importDeclaration)
-          );
->>>>>>> e97b2d82
         }
 
         // Here importSymbol=undefined because {@inheritDoc} and such are not going to work correctly for
