--- conflicted
+++ resolved
@@ -65,12 +65,9 @@
   // and "peerDependencies" are mutually exclusive, but "devDependencies" is not.
   private readonly _devDependencies: Map<string, PackageJsonDependency>;
 
-<<<<<<< HEAD
   // NOTE: The "resolutions" field is a yarn specific feature that controls package
   // resolution override within yarn.
   private readonly _resolutions: { [name: string]: string };
-=======
->>>>>>> 9e51c9bc
   private _modified: boolean;
   private _sourceData: IPackageJson;
 
