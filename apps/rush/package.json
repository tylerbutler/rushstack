--- conflicted
+++ resolved
@@ -37,13 +37,8 @@
     "semver": "~5.3.0"
   },
   "devDependencies": {
-<<<<<<< HEAD
     "@microsoft/rush-stack-compiler-3.0": "0.0.0",
-    "@microsoft/node-library-build": "6.0.10",
-=======
-    "@microsoft/rush-stack-compiler": "0.5.3",
     "@microsoft/node-library-build": "6.0.11",
->>>>>>> 37991d9b
     "@types/chai": "3.4.34",
     "@types/mocha": "5.2.5",
     "@types/node": "8.5.8",
