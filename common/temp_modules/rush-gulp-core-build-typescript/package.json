{
  "name": "rush-gulp-core-build-typescript",
  "version": "0.0.0",
  "private": true,
  "dependencies": {
    "@microsoft/node-library-build": ">=3.0.0 <4.0.0",
    "@types/chalk": "0.4.31",
    "@types/gulp-util": "3.0.30",
    "@types/orchestrator": "0.0.30",
    "@types/q": "0.0.32",
    "@types/through2": "2.0.32",
    "@types/vinyl": "1.2.30",
    "@types/es6-promise": "0.0.32",
    "@types/gulp": "3.8.32",
    "@types/node": "6.0.62",
    "fs-extra": "~0.26.7",
    "@types/fs-extra": "0.0.37",
    "gulp": "~3.9.1",
    "gulp-cache": "~0.4.5",
    "gulp-changed": "~1.3.2",
    "gulp-decomment": "~0.1.3",
    "gulp-plumber": "~1.1.0",
    "gulp-sourcemaps": "~1.6.0",
    "gulp-texttojs": "~1.0.3",
    "gulp-typescript": "~3.1.6",
    "gulp-util": "~3.0.7",
    "lodash": "~4.15.0",
    "md5": "~2.2.1",
    "merge2": "~1.0.2",
    "mkdirp": "~0.5.1",
    "@types/mkdirp": "0.3.29",
    "object-assign": "~4.1.0",
    "through2": "~2.0.1",
    "tslint": "~4.5.1",
    "tslint-microsoft-contrib": "~4.0.0",
    "typescript": "~2.2.2"
  },
  "rushDependencies": {
    "@microsoft/gulp-core-build": ">=2.4.3 <3.0.0",
<<<<<<< HEAD
    "@microsoft/api-extractor": ">=2.0.2 <3.0.0"
=======
    "@microsoft/api-extractor": ">=2.0.3 <3.0.0"
>>>>>>> 1eb0dc65
  }
}<|MERGE_RESOLUTION|>--- conflicted
+++ resolved
@@ -37,10 +37,6 @@
   },
   "rushDependencies": {
     "@microsoft/gulp-core-build": ">=2.4.3 <3.0.0",
-<<<<<<< HEAD
-    "@microsoft/api-extractor": ">=2.0.2 <3.0.0"
-=======
     "@microsoft/api-extractor": ">=2.0.3 <3.0.0"
->>>>>>> 1eb0dc65
   }
 }