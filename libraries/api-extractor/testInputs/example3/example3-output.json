--- conflicted
+++ resolved
@@ -352,14 +352,9 @@
           "referenceType": "code",
           "scopeName": "",
           "packageName": "",
-<<<<<<< HEAD
-          "exportName": "internalEnum",
+          "exportName": "_internalEnum",
           "memberName": "",
-          "value": "internalEnum"
-=======
-          "exportName": "_internalEnum",
-          "memberName": ""
->>>>>>> edbb57a4
+          "value": "_internalEnum"
         }
       ],
       "remarks": [],
