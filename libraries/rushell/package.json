{
  "name": "@microsoft/rushell",
  "version": "0.1.0",
  "description": "Execute shell commands using a consistent syntax on every platform",
  "repository": {
    "type": "git",
    "url": "https://github.com/Microsoft/web-build-tools/tree/master/libraries/rushell"
  },
  "main": "lib/index.js",
  "typings": "dist/index-internal.d.ts",
  "tsdoc": {
    "tsdocFlavor": "AEDoc"
  },
  "scripts": {
    "build": "gulp test --clean",
    "start": "jest --watch"
  },
  "license": "MIT",
  "dependencies": {
    "@microsoft/node-core-library": "3.10.0"
  },
  "devDependencies": {
<<<<<<< HEAD
    "@microsoft/rush-stack-compiler-3.1": "0.5.1",
    "@microsoft/node-library-build": "6.0.28",
=======
    "@microsoft/rush-stack-compiler-3.0": "0.5.2",
    "@microsoft/node-library-build": "6.0.29",
>>>>>>> 24cf755d
    "@types/jest": "23.3.11",
    "@types/node": "8.5.8",
    "gulp": "~3.9.1",
    "jest": "~23.6.0",
    "ts-jest": "~22.4.6"
  },
  "jest": {
    "moduleFileExtensions": [
      "ts",
      "tsx",
      "js",
      "jsx"
    ],
    "transform": {
      "^.+\\.tsx?$": "ts-jest"
    },
    "testMatch": [
      "<rootDir>/src/**/*.test.ts"
    ]
  }
}<|MERGE_RESOLUTION|>--- conflicted
+++ resolved
@@ -20,13 +20,8 @@
     "@microsoft/node-core-library": "3.10.0"
   },
   "devDependencies": {
-<<<<<<< HEAD
-    "@microsoft/rush-stack-compiler-3.1": "0.5.1",
-    "@microsoft/node-library-build": "6.0.28",
-=======
-    "@microsoft/rush-stack-compiler-3.0": "0.5.2",
+    "@microsoft/rush-stack-compiler-3.1": "0.5.2",
     "@microsoft/node-library-build": "6.0.29",
->>>>>>> 24cf755d
     "@types/jest": "23.3.11",
     "@types/node": "8.5.8",
     "gulp": "~3.9.1",
