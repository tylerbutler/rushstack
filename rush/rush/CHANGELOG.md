> ## Overview
> We break changes into three categories (following [semver](http://semver.org/)), corresponding to the types of version
>  bumps we may make:
> - **`PATCH`** A patch change should be released when a backwards-compatible bugfix is made.
> - **`MINOR`** A minor change should be released when functionality is added, but backwards-compatibility is maintained.
> - **`MAJOR`** A major change should be released whenever backwards compatibility is broken.
>
> Whenver a change is made to this project, a brief description of the change should be included in this file under the
> **Unreleased changes** heading with an annotation tagging the change. When the package is released, all of the
> changes listed under **Unreleased changes** will be moved under a heading for the new version.
>
> Example changes:
> ## Unreleased changes
> - `PATCH` Fixing a minor style issue where a textbox can overlap with its label.
> - `MAJOR` Changing the interface of `BaseClientSideWebPart.onInit()` to be async.
> - `MINOR` Including new performance logging functions.
> - `PATCH` Correctly handling negative numbers in the `setZIndex` function.

# Unreleased changes

<<<<<<< HEAD
- `PATCH` Fixing Rush to run on UNIX and Linux.
=======
# 1.0.10

- `MAJOR` Rename `shouldTrackChanges` to `shouldPublish` which indicates whether a package
should be included for the `publish` workflow.
- `PATCH` Updating the `publish` workflow.
>>>>>>> 7ae04656

# 1.0.9

- `PATCH` Updating the `publish` workflow.

# 1.0.7

- `PATCH` Renaming the `local-npm` directory to `npm-local`.
- `PATCH` Include NPM --cache and NPM --tmp options in the rush.json file.
- `PATCH` Limit Rush Rebuild parallelism to 'number-of-cores' simultaneous builds, optionally overridable on command line

# 1.0.5
- `PATCH` Fixed a bug in Rush Generate which showed: `ERROR: Input file not found: undefined`
  when packageReviewFile is omitted

# 1.0.4

- `MINOR` Added optional support for a "packageReviewFile" that helps detect when new
  NPM package dependencies are introduced

- `PATCH` Replaced JSON.parse() with jju for improved error handling.

# 1.0.3

- `PATCH` Fix Mac OS X compatibility issue

# 1.0.0

*Initial release*<|MERGE_RESOLUTION|>--- conflicted
+++ resolved
@@ -18,15 +18,13 @@
 
 # Unreleased changes
 
-<<<<<<< HEAD
 - `PATCH` Fixing Rush to run on UNIX and Linux.
-=======
+
 # 1.0.10
 
 - `MAJOR` Rename `shouldTrackChanges` to `shouldPublish` which indicates whether a package
 should be included for the `publish` workflow.
 - `PATCH` Updating the `publish` workflow.
->>>>>>> 7ae04656
 
 # 1.0.9
 
