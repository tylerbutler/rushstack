--- conflicted
+++ resolved
@@ -69,8 +69,8 @@
 
   public onExecute(): void {
     this._rushConfig = RushConfig.loadFromDefaultLocation();
-<<<<<<< HEAD
-
+
+    const changedFolders: string[] = VersionControl.getChangedFolders();
     let anyProjectTracksChanges: boolean = false;
     this._sortedProjectList = this._rushConfig.projects
       .filter(project => {
@@ -79,12 +79,7 @@
         }
         return project.shouldTrackChanges;
       })
-=======
-    const changedFolders: string[] = VersionControl.getChangedFolders();
-    this._sortedProjectList = this._rushConfig.projects
-      .filter(project => project.shouldTrackChanges)
       .filter(project => this._hasProjectChanged(changedFolders, project))
->>>>>>> fe153e24
       .map(project => project.packageName)
       .sort();
 
